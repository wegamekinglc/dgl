"""Data related package."""
from __future__ import absolute_import

from . import citation_graph as citegrh
from .citation_graph import CoraBinary, CitationGraphDataset
from .minigc import *
from .tree import *
from .utils import *
from .sbm import SBMMixture
from .reddit import RedditDataset
from .ppi import PPIDataset, LegacyPPIDataset
from .tu import TUDataset, LegacyTUDataset
<<<<<<< HEAD
from .gnn_benckmark import AmazonCoBuy, CoraFull, Coauthor
from .karate import KarateClubDataset
=======
from .gnn_benckmark import *
from .karate import *
>>>>>>> 354cb4f9
from .gindt import GINDataset
from .bitcoinotc import BitcoinOTC
from .gdelt import GDELT
from .icews18 import ICEWS18
from .qm7b import QM7b


def register_data_args(parser):
    parser.add_argument(
        "--dataset",
        type=str,
        required=False,
        help=
        "The input dataset. Can be cora, citeseer, pubmed, syn(synthetic dataset) or reddit"
    )
    citegrh.register_args(parser)


def load_data(args):
    if args.dataset == 'cora':
        return citegrh.load_cora()
    elif args.dataset == 'citeseer':
        return citegrh.load_citeseer()
    elif args.dataset == 'pubmed':
        return citegrh.load_pubmed()
    elif args.dataset == 'syn':
        return citegrh.load_synthetic(args)
    elif args.dataset is not None and args.dataset.startswith('reddit'):
        return RedditDataset(self_loop=('self-loop' in args.dataset))
    else:
        raise ValueError('Unknown dataset: {}'.format(args.dataset))<|MERGE_RESOLUTION|>--- conflicted
+++ resolved
@@ -10,13 +10,8 @@
 from .reddit import RedditDataset
 from .ppi import PPIDataset, LegacyPPIDataset
 from .tu import TUDataset, LegacyTUDataset
-<<<<<<< HEAD
-from .gnn_benckmark import AmazonCoBuy, CoraFull, Coauthor
-from .karate import KarateClubDataset
-=======
 from .gnn_benckmark import *
 from .karate import *
->>>>>>> 354cb4f9
 from .gindt import GINDataset
 from .bitcoinotc import BitcoinOTC
 from .gdelt import GDELT
