"""Module for graph transformation utilities."""

from collections.abc import Iterable, Mapping
from collections import defaultdict
import numpy as np
from scipy import sparse
from ._ffi.function import _init_api
from .graph import DGLGraph
from .heterograph import DGLHeteroGraph
from . import ndarray as nd
from . import backend as F
from .graph_index import from_coo
from .graph_index import _get_halo_subgraph_inner_node
from .graph import unbatch
from .convert import graph, bipartite
from . import utils
from .base import EID, NID
from . import ndarray as nd


__all__ = [
    'line_graph',
    'khop_adj',
    'khop_graph',
    'reverse',
    'to_simple_graph',
    'to_bidirected',
    'laplacian_lambda_max',
    'knn_graph',
    'segmented_knn_graph',
    'add_self_loop',
    'remove_self_loop',
    'metapath_reachable_graph',
    'compact_graphs',
    'to_block',
    'to_simple',
    'in_subgraph',
    'out_subgraph',
    'remove_edges',
    'as_immutable_graph',
    'as_heterograph']


def pairwise_squared_distance(x):
    """
    x : (n_samples, n_points, dims)
    return : (n_samples, n_points, n_points)
    """
    x2s = F.sum(x * x, -1, True)
    # assuming that __matmul__ is always implemented (true for PyTorch, MXNet and Chainer)
    return x2s + F.swapaxes(x2s, -1, -2) - 2 * x @ F.swapaxes(x, -1, -2)

#pylint: disable=invalid-name
def knn_graph(x, k):
    """Transforms the given point set to a directed graph, whose coordinates
    are given as a matrix. The predecessors of each point are its k-nearest
    neighbors.

    If a 3D tensor is given instead, then each row would be transformed into
    a separate graph.  The graphs will be unioned.

    Parameters
    ----------
    x : Tensor
        The input tensor.

        If 2D, each row of ``x`` corresponds to a node.

        If 3D, a k-NN graph would be constructed for each row.  Then
        the graphs are unioned.
    k : int
        The number of neighbors

    Returns
    -------
    DGLGraph
        The graph.  The node IDs are in the same order as ``x``.
    """
    if F.ndim(x) == 2:
        x = F.unsqueeze(x, 0)
    n_samples, n_points, _ = F.shape(x)

    dist = pairwise_squared_distance(x)
    k_indices = F.argtopk(dist, k, 2, descending=False)
    dst = F.copy_to(k_indices, F.cpu())

    src = F.zeros_like(dst) + F.reshape(F.arange(0, n_points), (1, -1, 1))

    per_sample_offset = F.reshape(F.arange(0, n_samples) * n_points, (-1, 1, 1))
    dst += per_sample_offset
    src += per_sample_offset
    dst = F.reshape(dst, (-1,))
    src = F.reshape(src, (-1,))
    adj = sparse.csr_matrix(
        (F.asnumpy(F.zeros_like(dst) + 1), (F.asnumpy(dst), F.asnumpy(src))),
<<<<<<< HEAD
        shape=(n_points, n_points))
=======
        shape=(n_samples * n_points, n_samples * n_points))
>>>>>>> dd8d5289

    g = DGLGraph(adj, readonly=True)
    return g

#pylint: disable=invalid-name
def segmented_knn_graph(x, k, segs):
    """Transforms the given point set to a directed graph, whose coordinates
    are given as a matrix.  The predecessors of each point are its k-nearest
    neighbors.

    The matrices are concatenated along the first axis, and are segmented by
    ``segs``.  Each block would be transformed into a separate graph.  The
    graphs will be unioned.

    Parameters
    ----------
    x : Tensor
        The input tensor.
    k : int
        The number of neighbors
    segs : iterable of int
        Number of points of each point set.
        Must sum up to the number of rows in ``x``.

    Returns
    -------
    DGLGraph
        The graph.  The node IDs are in the same order as ``x``.
    """
    n_total_points, _ = F.shape(x)
    offset = np.insert(np.cumsum(segs), 0, 0)

    h_list = F.split(x, segs, 0)
    dst = [
        F.argtopk(pairwise_squared_distance(h_g), k, 1, descending=False) +
        int(offset[i])
        for i, h_g in enumerate(h_list)]
    dst = F.cat(dst, 0)
    src = F.arange(0, n_total_points).unsqueeze(1).expand(n_total_points, k)

    dst = F.reshape(dst, (-1,))
    src = F.reshape(src, (-1,))
    adj = sparse.csr_matrix((F.asnumpy(F.zeros_like(dst) + 1), (F.asnumpy(dst), F.asnumpy(src))))

    g = DGLGraph(adj, readonly=True)
    return g

def line_graph(g, backtracking=True, shared=False):
    """Return the line graph of this graph.

    Parameters
    ----------
    g : dgl.DGLGraph
        The input graph.
    backtracking : bool, optional
        Whether the returned line graph is backtracking.
    shared : bool, optional
        Whether the returned line graph shares representations with `self`.

    Returns
    -------
    DGLGraph
        The line graph of this graph.
    """
    graph_data = g._graph.line_graph(backtracking)
    node_frame = g._edge_frame if shared else None
    return DGLGraph(graph_data, node_frame)

def khop_adj(g, k):
    """Return the matrix of :math:`A^k` where :math:`A` is the adjacency matrix of :math:`g`,
    where a row represents the destination and a column represents the source.

    Parameters
    ----------
    g : dgl.DGLGraph
        The input graph.
    k : int
        The :math:`k` in :math:`A^k`.

    Returns
    -------
    tensor
        The returned tensor, dtype is ``np.float32``.

    Examples
    --------

    >>> import dgl
    >>> g = dgl.DGLGraph()
    >>> g.add_nodes(5)
    >>> g.add_edges([0,1,2,3,4,0,1,2,3,4], [0,1,2,3,4,1,2,3,4,0])
    >>> dgl.khop_adj(g, 1)
    tensor([[1., 0., 0., 0., 1.],
            [1., 1., 0., 0., 0.],
            [0., 1., 1., 0., 0.],
            [0., 0., 1., 1., 0.],
            [0., 0., 0., 1., 1.]])
    >>> dgl.khop_adj(g, 3)
    tensor([[1., 0., 1., 3., 3.],
            [3., 1., 0., 1., 3.],
            [3., 3., 1., 0., 1.],
            [1., 3., 3., 1., 0.],
            [0., 1., 3., 3., 1.]])
    """
    adj_k = g.adjacency_matrix_scipy(return_edge_ids=False) ** k
    return F.tensor(adj_k.todense().astype(np.float32))

def khop_graph(g, k):
    """Return the graph that includes all :math:`k`-hop neighbors of the given graph as edges.
    The adjacency matrix of the returned graph is :math:`A^k`
    (where :math:`A` is the adjacency matrix of :math:`g`).

    Parameters
    ----------
    g : dgl.DGLGraph
        The input graph.
    k : int
        The :math:`k` in `k`-hop graph.

    Returns
    -------
    dgl.DGLGraph
        The returned ``DGLGraph``.

    Examples
    --------

    Below gives an easy example:

    >>> import dgl
    >>> g = dgl.DGLGraph()
    >>> g.add_nodes(3)
    >>> g.add_edges([0, 1], [1, 2])
    >>> g_2 = dgl.transform.khop_graph(g, 2)
    >>> print(g_2.edges())
    (tensor([0]), tensor([2]))

    A more complicated example:

    >>> import dgl
    >>> g = dgl.DGLGraph()
    >>> g.add_nodes(5)
    >>> g.add_edges([0,1,2,3,4,0,1,2,3,4], [0,1,2,3,4,1,2,3,4,0])
    >>> dgl.khop_graph(g, 1)
    DGLGraph(num_nodes=5, num_edges=10,
             ndata_schemes={}
             edata_schemes={})
    >>> dgl.khop_graph(g, 3)
    DGLGraph(num_nodes=5, num_edges=40,
             ndata_schemes={}
             edata_schemes={})
    """
    n = g.number_of_nodes()
    adj_k = g.adjacency_matrix_scipy(transpose=True, return_edge_ids=False) ** k
    adj_k = adj_k.tocoo()
    multiplicity = adj_k.data
    row = np.repeat(adj_k.row, multiplicity)
    col = np.repeat(adj_k.col, multiplicity)
    # TODO(zihao): we should support creating multi-graph from scipy sparse matrix
    # in the future.
    return DGLGraph(from_coo(n, row, col, True))

def reverse(g, share_ndata=False, share_edata=False):
    """Return the reverse of a graph

    The reverse (also called converse, transpose) of a directed graph is another directed
    graph on the same nodes with edges reversed in terms of direction.

    Given a :class:`DGLGraph` object, we return another :class:`DGLGraph` object
    representing its reverse.

    Notes
    -----
    * We do not dynamically update the topology of a graph once that of its reverse changes.
      This can be particularly problematic when the node/edge attrs are shared. For example,
      if the topology of both the original graph and its reverse get changed independently,
      you can get a mismatched node/edge feature.

    Parameters
    ----------
    g : dgl.DGLGraph
        The input graph.
    share_ndata: bool, optional
        If True, the original graph and the reversed graph share memory for node attributes.
        Otherwise the reversed graph will not be initialized with node attributes.
    share_edata: bool, optional
        If True, the original graph and the reversed graph share memory for edge attributes.
        Otherwise the reversed graph will not have edge attributes.

    Examples
    --------
    Create a graph to reverse.

    >>> import dgl
    >>> import torch as th
    >>> g = dgl.DGLGraph()
    >>> g.add_nodes(3)
    >>> g.add_edges([0, 1, 2], [1, 2, 0])
    >>> g.ndata['h'] = th.tensor([[0.], [1.], [2.]])
    >>> g.edata['h'] = th.tensor([[3.], [4.], [5.]])

    Reverse the graph and examine its structure.

    >>> rg = g.reverse(share_ndata=True, share_edata=True)
    >>> print(rg)
    DGLGraph with 3 nodes and 3 edges.
    Node data: {'h': Scheme(shape=(1,), dtype=torch.float32)}
    Edge data: {'h': Scheme(shape=(1,), dtype=torch.float32)}

    The edges are reversed now.

    >>> rg.has_edges_between([1, 2, 0], [0, 1, 2])
    tensor([1, 1, 1])

    Reversed edges have the same feature as the original ones.

    >>> g.edges[[0, 2], [1, 0]].data['h'] == rg.edges[[1, 0], [0, 2]].data['h']
    tensor([[1],
            [1]], dtype=torch.uint8)

    The node/edge features of the reversed graph share memory with the original
    graph, which is helpful for both forward computation and back propagation.

    >>> g.ndata['h'] = g.ndata['h'] + 1
    >>> rg.ndata['h']
    tensor([[1.],
            [2.],
            [3.]])
    """
    g_reversed = DGLGraph()
    g_reversed.add_nodes(g.number_of_nodes())
    g_edges = g.all_edges(order='eid')
    g_reversed.add_edges(g_edges[1], g_edges[0])
    g_reversed._batch_num_nodes = g._batch_num_nodes
    g_reversed._batch_num_edges = g._batch_num_edges
    if share_ndata:
        g_reversed._node_frame = g._node_frame
    if share_edata:
        g_reversed._edge_frame = g._edge_frame
    return g_reversed

def to_simple_graph(g):
    """Convert the graph to a simple graph with no multi-edge.

    The function generates a new *readonly* graph with no node/edge feature.

    Parameters
    ----------
    g : DGLGraph
        The input graph.

    Returns
    -------
    DGLGraph
        A simple graph.
    """
    gidx = _CAPI_DGLToSimpleGraph(g._graph)
    return DGLGraph(gidx, readonly=True)

def to_bidirected(g, readonly=True):
    """Convert the graph to a bidirected graph.

    The function generates a new graph with no node/edge feature.
    If g has an edge for i->j but no edge for j->i, then the
    returned graph will have both i->j and j->i.

    If the input graph is a multigraph (there are multiple edges from node i to node j),
    the returned graph isn't well defined.

    Parameters
    ----------
    g : DGLGraph
        The input graph.
    readonly : bool, default to be True
        Whether the returned bidirected graph is readonly or not.

    Notes
    -----
    Please make sure g is a single graph, otherwise the return value is undefined.

    Returns
    -------
    DGLGraph

    Examples
    --------
    The following two examples use PyTorch backend, one for non-multi graph
    and one for multi-graph.

    >>> g = dgl.DGLGraph()
    >>> g.add_nodes(2)
    >>> g.add_edges([0, 0], [0, 1])
    >>> bg1 = dgl.to_bidirected(g)
    >>> bg1.edges()
    (tensor([0, 1, 0]), tensor([0, 0, 1]))
    """
    if readonly:
        newgidx = _CAPI_DGLToBidirectedImmutableGraph(g._graph)
    else:
        newgidx = _CAPI_DGLToBidirectedMutableGraph(g._graph)
    return DGLGraph(newgidx)

def laplacian_lambda_max(g):
    """Return the largest eigenvalue of the normalized symmetric laplacian of g.

    The eigenvalue of the normalized symmetric of any graph is less than or equal to 2,
    ref: https://en.wikipedia.org/wiki/Laplacian_matrix#Properties

    Parameters
    ----------
    g : DGLGraph
        The input graph, it should be an undirected graph.

    Returns
    -------
    list :
        Return a list, where the i-th item indicates the largest eigenvalue
        of i-th graph in g.

    Examples
    --------

    >>> import dgl
    >>> g = dgl.DGLGraph()
    >>> g.add_nodes(5)
    >>> g.add_edges([0, 1, 2, 3, 4, 0, 1, 2, 3, 4], [1, 2, 3, 4, 0, 4, 0, 1, 2, 3])
    >>> dgl.laplacian_lambda_max(g)
    [1.809016994374948]
    """
    g_arr = unbatch(g)
    rst = []
    for g_i in g_arr:
        n = g_i.number_of_nodes()
        adj = g_i.adjacency_matrix_scipy(return_edge_ids=False).astype(float)
        norm = sparse.diags(F.asnumpy(g_i.in_degrees()).clip(1) ** -0.5, dtype=float)
        laplacian = sparse.eye(n) - norm * adj * norm
        rst.append(sparse.linalg.eigs(laplacian, 1, which='LM',
                                      return_eigenvectors=False)[0].real)
    return rst

def metapath_reachable_graph(g, metapath):
    """Return a graph where the successors of any node ``u`` are nodes reachable from ``u`` by
    the given metapath.

    If the beginning node type ``s`` and ending node type ``t`` are the same, it will return
    a homogeneous graph with node type ``s = t``.  Otherwise, a unidirectional bipartite graph
    with source node type ``s`` and destination node type ``t`` is returned.

    In both cases, two nodes ``u`` and ``v`` will be connected with an edge ``(u, v)`` if
    there exists one path matching the metapath from ``u`` to ``v``.

    The result graph keeps the node set of type ``s`` and ``t`` in the original graph even if
    they might have no neighbor.

    The features of the source/destination node type in the original graph would be copied to
    the new graph.

    Parameters
    ----------
    g : DGLHeteroGraph
        The input graph
    metapath : list[str or tuple of str]
        Metapath in the form of a list of edge types

    Returns
    -------
    DGLHeteroGraph
        A homogeneous or bipartite graph.
    """
    adj = 1
    index_dtype = g._idtype_str
    for etype in metapath:
        adj = adj * g.adj(etype=etype, scipy_fmt='csr', transpose=True)

    adj = (adj != 0).tocsr()
    srctype = g.to_canonical_etype(metapath[0])[0]
    dsttype = g.to_canonical_etype(metapath[-1])[2]
    if srctype == dsttype:
        assert adj.shape[0] == adj.shape[1]
        new_g = graph(adj, ntype=srctype, index_dtype=index_dtype)
    else:
        new_g = bipartite(adj, utype=srctype, vtype=dsttype, index_dtype=index_dtype)

    for key, value in g.nodes[srctype].data.items():
        new_g.nodes[srctype].data[key] = value
    if srctype != dsttype:
        for key, value in g.nodes[dsttype].data.items():
            new_g.nodes[dsttype].data[key] = value

    return new_g

def add_self_loop(g):
    """Return a new graph containing all the edges in the input graph plus self loops
    of every nodes.
    No duplicate self loop will be added for nodes already having self loops.
    Self-loop edges id are not preserved. All self-loop edges would be added at the end.

    Examples
    ---------

    >>> g = DGLGraph()
    >>> g.add_nodes(5)
    >>> g.add_edges([0, 1, 2], [1, 1, 2])
    >>> new_g = dgl.transform.add_self_loop(g) # Nodes 0, 3, 4 don't have self-loop
    >>> new_g.edges()
    (tensor([0, 0, 1, 2, 3, 4]), tensor([1, 0, 1, 2, 3, 4]))

    Parameters
    ------------
    g: DGLGraph

    Returns
    --------
    DGLGraph
    """
    new_g = DGLGraph()
    new_g.add_nodes(g.number_of_nodes())
    src, dst = g.all_edges(order="eid")
    src = F.zerocopy_to_numpy(src)
    dst = F.zerocopy_to_numpy(dst)
    non_self_edges_idx = src != dst
    nodes = np.arange(g.number_of_nodes())
    new_g.add_edges(src[non_self_edges_idx], dst[non_self_edges_idx])
    new_g.add_edges(nodes, nodes)
    return new_g

def remove_self_loop(g):
    """Return a new graph with all self-loop edges removed

    Examples
    ---------

    >>> g = DGLGraph()
    >>> g.add_nodes(5)
    >>> g.add_edges([0, 1, 2], [1, 1, 2])
    >>> new_g = dgl.transform.remove_self_loop(g) # Nodes 1, 2 have self-loop
    >>> new_g.edges()
    (tensor([0]), tensor([1]))

    Parameters
    ------------
    g: DGLGraph

    Returns
    --------
    DGLGraph
    """
    new_g = DGLGraph()
    new_g.add_nodes(g.number_of_nodes())
    src, dst = g.all_edges(order="eid")
    src = F.zerocopy_to_numpy(src)
    dst = F.zerocopy_to_numpy(dst)
    non_self_edges_idx = src != dst
    new_g.add_edges(src[non_self_edges_idx], dst[non_self_edges_idx])
    return new_g

def reorder_nodes(g, new_node_ids):
    """ Generate a new graph with new node Ids.

    We assign each node in the input graph with a new node Id. This results in
    a new graph.

    Parameters
    ----------
    g : DGLGraph
        The input graph
    new_node_ids : a tensor
        The new node Ids
    Returns
    -------
    DGLGraph
        The graph with new node Ids.
    """
    assert len(new_node_ids) == g.number_of_nodes(), \
            "The number of new node ids must match #nodes in the graph."
    new_node_ids = utils.toindex(new_node_ids)
    sorted_ids, idx = F.sort_1d(new_node_ids.tousertensor())
    assert F.asnumpy(sorted_ids[0]) == 0 \
            and F.asnumpy(sorted_ids[-1]) == g.number_of_nodes() - 1, \
            "The new node Ids are incorrect."
    new_gidx = _CAPI_DGLReorderGraph(g._graph, new_node_ids.todgltensor())
    new_g = DGLGraph(new_gidx)
    new_g.ndata['orig_id'] = idx
    return new_g

def partition_graph_with_halo(g, node_part, extra_cached_hops, reshuffle=False):
    '''Partition a graph.

    Based on the given node assignments for each partition, the function splits
    the input graph into subgraphs. A subgraph may contain HALO nodes which does
    not belong to the partition of a subgraph but are connected to the nodes
    in the partition within a fixed number of hops.

    If `reshuffle` is turned on, the function reshuffles node Ids and edge Ids
    of the input graph before partitioning. After reshuffling, all nodes and edges
    in a partition fall in a contiguous Id range in the input graph.
    The partitioend subgraphs have node data 'orig_id', which stores the node Ids
    in the original input graph.

    Parameters
    ------------
    g: DGLGraph
        The graph to be partitioned
    node_part: 1D tensor
        Specify which partition a node is assigned to. The length of this tensor
        needs to be the same as the number of nodes of the graph. Each element
        indicates the partition Id of a node.
    extra_cached_hops: int
        The number of hops a HALO node can be accessed.
    reshuffle : bool
        Resuffle nodes so that nodes in the same partition are in the same Id range.

    Returns
    --------
    a dict of DGLGraphs
        The key is the partition Id and the value is the DGLGraph of the partition.
    '''
    assert len(node_part) == g.number_of_nodes()
    node_part = utils.toindex(node_part)
    if reshuffle:
        node_part = node_part.tousertensor()
        sorted_part, new2old_map = F.sort_1d(node_part)
        new_node_ids = np.zeros((g.number_of_nodes(),), dtype=np.int64)
        new_node_ids[F.asnumpy(new2old_map)] = np.arange(0, g.number_of_nodes())
        g = reorder_nodes(g, new_node_ids)
        node_part = utils.toindex(sorted_part)
        # We reassign edges in in-CSR. In this way, after partitioning, we can ensure
        # that all edges in a partition are in the contiguous Id space.
        orig_eids = _CAPI_DGLReassignEdges(g._graph, True)
        orig_eids = utils.toindex(orig_eids)
        g.edata['orig_id'] = orig_eids.tousertensor()

    subgs = _CAPI_DGLPartitionWithHalo(g._graph, node_part.todgltensor(), extra_cached_hops)
    subg_dict = {}
    node_part = node_part.tousertensor()
    for i, subg in enumerate(subgs):
        inner_node = _get_halo_subgraph_inner_node(subg)
        subg = g._create_subgraph(subg, subg.induced_nodes, subg.induced_edges)
        inner_node = F.zerocopy_from_dlpack(inner_node.to_dlpack())
        subg.ndata['inner_node'] = inner_node
        subg.ndata['part_id'] = F.gather_row(node_part, subg.parent_nid)
        if reshuffle:
            subg.ndata['orig_id'] = F.gather_row(g.ndata['orig_id'], subg.ndata[NID])
            subg.edata['orig_id'] = F.gather_row(g.edata['orig_id'], subg.edata[EID])

        if extra_cached_hops >= 1:
            inner_edge = F.zeros((subg.number_of_edges(),), F.int64, F.cpu())
            inner_nids = F.nonzero_1d(subg.ndata['inner_node'])
            # TODO(zhengda) we need to fix utils.toindex() to avoid the dtype cast below.
            inner_nids = F.astype(inner_nids, F.int64)
            inner_eids = subg.in_edges(inner_nids, form='eid')
            inner_edge = F.scatter_row(inner_edge, inner_eids,
                                       F.ones((len(inner_eids),), F.dtype(inner_edge), F.cpu()))
        else:
            inner_edge = F.ones((subg.number_of_edges(),), F.int64, F.cpu())
        subg.edata['inner_edge'] = inner_edge
        subg_dict[i] = subg
    return subg_dict

def metis_partition_assignment(g, k, balance_ntypes=None, balance_edges=False):
    ''' This assigns nodes to different partitions with Metis partitioning algorithm.

    When performing Metis partitioning, we can put some constraint on the partitioning.
    Current, it supports two constrants to balance the partitioning. By default, Metis
    always tries to balance the number of nodes in each partition.

    * `balance_ntypes` balances the number of nodes of different types in each partition.
    * `balance_edges` balances the number of edges in each partition.

    To balance the node types, a user needs to pass a vector of N elements to indicate
    the type of each node. N is the number of nodes in the input graph.

    After the partition assignment, we construct partitions.

    Parameters
    ----------
    g : DGLGraph
        The graph to be partitioned
    k : int
        The number of partitions.
    balance_ntypes : tensor
        Node type of each node
    balance_edges : bool
        Indicate whether to balance the edges.

    Returns
    -------
    a 1-D tensor
        A vector with each element that indicates the partition Id of a vertex.
    '''
    # METIS works only on symmetric graphs.
    # The METIS runs on the symmetric graph to generate the node assignment to partitions.
    sym_g = to_bidirected(g, readonly=True)
    vwgt = []
    # To balance the node types in each partition, we can take advantage of the vertex weights
    # in Metis. When vertex weights are provided, Metis will tries to generate partitions with
    # balanced vertex weights. A vertex can be assigned with multiple weights. The vertex weights
    # are stored in a vector of N * w elements, where N is the number of vertices and w
    # is the number of weights per vertex. Metis tries to balance the first weight, and then
    # the second weight, and so on.
    # When balancing node types, we use the first weight to indicate the first node type.
    # if a node belongs to the first node type, its weight is set to 1; otherwise, 0.
    # Similary, we set the second weight for the second node type and so on. The number
    # of weights is the same as the number of node types.
    if balance_ntypes is not None:
        assert len(balance_ntypes) == g.number_of_nodes(), \
                "The length of balance_ntypes should be equal to #nodes in the graph"
        balance_ntypes = utils.toindex(balance_ntypes)
        balance_ntypes = balance_ntypes.tousertensor()
        uniq_ntypes = F.unique(balance_ntypes)
        for ntype in uniq_ntypes:
            vwgt.append(F.astype(balance_ntypes == ntype, F.int64))

    # When balancing edges in partitions, we use in-degree as one of the weights.
    if balance_edges:
        vwgt.append(F.astype(g.in_degrees(), F.int64))

    # The vertex weights have to be stored in a vector.
    if len(vwgt) > 0:
        vwgt = F.stack(vwgt, 1)
        shape = (np.prod(F.shape(vwgt),),)
        vwgt = F.reshape(vwgt, shape)
        vwgt = F.zerocopy_to_dgl_ndarray(vwgt)
    else:
        vwgt = F.zeros((0,), F.int64, F.cpu())
        vwgt = F.zerocopy_to_dgl_ndarray(vwgt)

    node_part = _CAPI_DGLMetisPartition(sym_g._graph, k, vwgt)
    if len(node_part) == 0:
        return None
    else:
        node_part = utils.toindex(node_part)
        return node_part.tousertensor()

def metis_partition(g, k, extra_cached_hops=0, reshuffle=False,
                    balance_ntypes=None, balance_edges=False):
    ''' This is to partition a graph with Metis partitioning.

    Metis assigns vertices to partitions. This API constructs subgraphs with the vertices assigned
    to the partitions and their incoming edges. A subgraph may contain HALO nodes which does
    not belong to the partition of a subgraph but are connected to the nodes
    in the partition within a fixed number of hops.

    When performing Metis partitioning, we can put some constraint on the partitioning.
    Current, it supports two constrants to balance the partitioning. By default, Metis
    always tries to balance the number of nodes in each partition.

    * `balance_ntypes` balances the number of nodes of different types in each partition.
    * `balance_edges` balances the number of edges in each partition.

    To balance the node types, a user needs to pass a vector of N elements to indicate
    the type of each node. N is the number of nodes in the input graph.

    If `reshuffle` is turned on, the function reshuffles node Ids and edge Ids
    of the input graph before partitioning. After reshuffling, all nodes and edges
    in a partition fall in a contiguous Id range in the input graph.
    The partitioend subgraphs have node data 'orig_id', which stores the node Ids
    in the original input graph.

    The partitioned subgraph is stored in DGLGraph. The DGLGraph has the `part_id`
    node data that indicates the partition a node belongs to. The subgraphs do not contain
    the node/edge data in the input graph.

    Parameters
    ------------
    g: DGLGraph
        The graph to be partitioned
    k: int
        The number of partitions.
    extra_cached_hops: int
        The number of hops a HALO node can be accessed.
    reshuffle : bool
        Resuffle nodes so that nodes in the same partition are in the same Id range.
    balance_ntypes : tensor
        Node type of each node
    balance_edges : bool
        Indicate whether to balance the edges.

    Returns
    --------
    a dict of DGLGraphs
        The key is the partition Id and the value is the DGLGraph of the partition.
    '''
    node_part = metis_partition_assignment(g, k, balance_ntypes, balance_edges)
    if node_part is None:
        return None

    # Then we split the original graph into parts based on the METIS partitioning results.
    return partition_graph_with_halo(g, node_part, extra_cached_hops, reshuffle)

def compact_graphs(graphs, always_preserve=None):
    """Given a list of graphs with the same set of nodes, find and eliminate the common
    isolated nodes across all graphs.

    This function requires the graphs to have the same set of nodes (i.e. the node types
    must be the same, and the number of nodes of each node type must be the same).  The
    metagraph does not have to be the same.

    It finds all the nodes that have zero in-degree and zero out-degree in all the given
    graphs, and eliminates them from all the graphs.

    Useful for graph sampling where we have a giant graph but we only wish to perform
    message passing on a smaller graph with a (tiny) subset of nodes.

    The node and edge features are not preserved.

    Parameters
    ----------
    graphs : DGLHeteroGraph or list[DGLHeteroGraph]
        The graph, or list of graphs
    always_preserve : Tensor or dict[str, Tensor], optional
        If a dict of node types and node ID tensors is given, the nodes of given
        node types would not be removed, regardless of whether they are isolated.
        If a Tensor is given, assume that all the graphs have one (same) node type.

    Returns
    -------
    DGLHeteroGraph or list[DGLHeteroGraph]
        The compacted graph or list of compacted graphs.

        Each returned graph would have a feature ``dgl.NID`` containing the mapping
        of node IDs for each type from the compacted graph(s) to the original graph(s).
        Note that the mapping is the same for all the compacted graphs.

    Bugs
    ----
    This function currently requires that the same node type of all graphs should have
    the same node type ID, i.e. the node types are *ordered* the same.

    Examples
    --------
    The following code constructs a bipartite graph with 20 users and 10 games, but
    only user #1 and #3, as well as game #3 and #5, have connections:

    >>> g = dgl.bipartite([(1, 3), (3, 5)], 'user', 'plays', 'game', num_nodes=(20, 10))

    The following would compact the graph above to another bipartite graph with only
    two users and two games.

    >>> new_g, induced_nodes = dgl.compact_graphs(g)
    >>> induced_nodes
    {'user': tensor([1, 3]), 'game': tensor([3, 5])}

    The mapping tells us that only user #1 and #3 as well as game #3 and #5 are kept.
    Furthermore, the first user and second user in the compacted graph maps to
    user #1 and #3 in the original graph.  Games are similar.

    One can verify that the edge connections are kept the same in the compacted graph.

    >>> new_g.edges(form='all', order='eid', etype='plays')
    (tensor([0, 1]), tensor([0, 1]), tensor([0, 1]))

    When compacting multiple graphs, nodes that do not have any connections in any
    of the given graphs are removed.  So if we compact ``g`` and the following ``g2``
    graphs together:

    >>> g2 = dgl.bipartite([(1, 6), (6, 8)], 'user', 'plays', 'game', num_nodes=(20, 10))
    >>> (new_g, new_g2), induced_nodes = dgl.compact_graphs([g, g2])
    >>> induced_nodes
    {'user': tensor([1, 3, 6]), 'game': tensor([3, 5, 6, 8])}

    Then one can see that user #1 from both graphs, users #3 from the first graph, as
    well as user #6 from the second graph, are kept.  Games are similar.

    Similarly, one can also verify the connections:

    >>> new_g.edges(form='all', order='eid', etype='plays')
    (tensor([0, 1]), tensor([0, 1]), tensor([0, 1]))
    >>> new_g2.edges(form='all', order='eid', etype='plays')
    (tensor([0, 2]), tensor([2, 3]), tensor([0, 1]))
    """
    return_single = False
    if not isinstance(graphs, Iterable):
        graphs = [graphs]
        return_single = True
    if len(graphs) == 0:
        return []

    # Ensure the node types are ordered the same.
    # TODO(BarclayII): we ideally need to remove this constraint.
    ntypes = graphs[0].ntypes
    graph_dtype = graphs[0]._idtype_str
    graph_ctx = graphs[0]._graph.ctx
    for g in graphs:
        assert ntypes == g.ntypes, \
            ("All graphs should have the same node types in the same order, got %s and %s" %
             ntypes, g.ntypes)
        assert graph_dtype == g._idtype_str, "Expect graph data type to be {}, but got {}".format(
            graph_dtype, g._idtype_str)
        assert graph_ctx == g._graph.ctx, "Expect graph device to be {}, but got {}".format(
            graph_ctx, g._graph.ctx)

    # Process the dictionary or tensor of "always preserve" nodes
    if always_preserve is None:
        always_preserve = {}
    elif not isinstance(always_preserve, Mapping):
        if len(ntypes) > 1:
            raise ValueError("Node type must be given if multiple node types exist.")
        always_preserve = {ntypes[0]: always_preserve}

    always_preserve_nd = []
    for ntype in ntypes:
        nodes = always_preserve.get(ntype, None)
        if nodes is None:
            nodes = nd.empty([0], graph_dtype, graph_ctx)
        else:
            nodes = F.zerocopy_to_dgl_ndarray(nodes)
        always_preserve_nd.append(nodes)

    # Compact and construct heterographs
    new_graph_indexes, induced_nodes = _CAPI_DGLCompactGraphs(
        [g._graph for g in graphs], always_preserve_nd)
    induced_nodes = [F.zerocopy_from_dgl_ndarray(nodes.data) for nodes in induced_nodes]

    new_graphs = [
        DGLHeteroGraph(new_graph_index, graph.ntypes, graph.etypes)
        for new_graph_index, graph in zip(new_graph_indexes, graphs)]
    for g in new_graphs:
        for i, ntype in enumerate(graphs[0].ntypes):
            g.nodes[ntype].data[NID] = induced_nodes[i]
    if return_single:
        new_graphs = new_graphs[0]

    return new_graphs

def to_block(g, dst_nodes=None, include_dst_in_src=True):
    """Convert a graph into a bipartite-structured "block" for message passing.

    A block graph is uni-directional bipartite graph consisting of two sets of nodes
    SRC and DST. Each set can have many node types while all the edges are from SRC
    nodes to DST nodes.

    Specifically, for each relation graph of canonical edge type ``(utype, etype, vtype)``,
    node type ``utype`` belongs to SRC while ``vtype`` belongs to DST.
    Edges from node type ``utype`` to node type ``vtype`` are preserved. If
    ``utype == vtype``, the result graph will have two node types of the same name ``utype``,
    but one belongs to SRC while the other belongs to DST. This is because although
    they have the same name, their node ids are relabeled differently (see below). In
    both cases, the canonical edge type in the new graph is still
    ``(utype, etype, vtype)``, so there is no difference when referring to it.

    Moreover, the function also relabels node ids in each type to make the graph more compact.
    Specifically, the nodes of type ``vtype`` would contain the nodes that have at least one
    inbound edge of any type, while ``utype`` would contain all the DST nodes of type ``vtype``,
    as well as the nodes that have at least one outbound edge to any DST node.

    Since DST nodes are included in SRC nodes, a common requirement is to fetch
    the DST node features from the SRC nodes features. To avoid expensive sparse lookup,
    the function assures that the DST nodes in both SRC and DST sets have the same ids.
    As a result, given the node feature tensor ``X`` of type ``utype``,
    the following code finds the corresponding DST node features of type ``vtype``:

    .. code::

        X[:block.number_of_nodes('DST/vtype')]

    If the ``dst_nodes`` argument is given, the DST nodes would contain the given nodes.
    Otherwise, the DST nodes would be determined by DGL via the rules above.

    Parameters
    ----------
    graph : DGLHeteroGraph
        The graph.
    dst_nodes : Tensor or dict[str, Tensor], optional
        Optional DST nodes. If a tensor is given, the graph must have only one node type.
    include_dst_in_src : bool, default True
        If False, do not include DST nodes in SRC nodes.

    Returns
    -------
    DGLHeteroGraph
        The new graph describing the block.

        The node IDs induced for each type in both sides would be stored in feature
        ``dgl.NID``.

        The edge IDs induced for each type would be stored in feature ``dgl.EID``.

    Notes
    -----
    This function is primarily for creating the structures for efficient
    computation of message passing.  See [TODO] for a detailed example.

    Examples
    --------
    Converting a homogeneous graph to a block as described above:
    >>> g = dgl.graph([(0, 1), (1, 2), (2, 3)])
    >>> block = dgl.to_block(g, torch.LongTensor([3, 2]))

    The right hand side nodes would be exactly the same as the ones given: [3, 2].
    >>> induced_dst = block.dstdata[dgl.NID]
    >>> induced_dst
    tensor([3, 2])

    The first few nodes of the left hand side nodes would also be exactly the same as
    the ones given.  The rest of the nodes are the ones necessary for message passing
    into nodes 3, 2.  This means that the node 1 would be included.
    >>> induced_src = block.srcdata[dgl.NID]
    >>> induced_src
    tensor([3, 2, 1])

    We can notice that the first two nodes are identical to the given nodes as well as
    the right hand side nodes.

    The induced edges can also be obtained by the following:
    >>> block.edata[dgl.EID]
    tensor([2, 1])

    This indicates that edge (2, 3) and (1, 2) are included in the result graph.  We can
    verify that the first edge in the block indeed maps to the edge (2, 3), and the
    second edge in the block indeed maps to the edge (1, 2):
    >>> src, dst = block.edges(order='eid')
    >>> induced_src[src], induced_dst[dst]
    (tensor([2, 1]), tensor([3, 2]))

    Converting a heterogeneous graph to a block is similar, except that when specifying
    the right hand side nodes, you have to give a dict:
    >>> g = dgl.bipartite([(0, 1), (1, 2), (2, 3)], utype='A', vtype='B')

    If you don't specify any node of type A on the right hand side, the node type ``A``
    in the block would have zero nodes on the DST side.
    >>> block = dgl.to_block(g, {'B': torch.LongTensor([3, 2])})
    >>> block.number_of_dst_nodes('A')
    0
    >>> block.number_of_dst_nodes('B')
    2
    >>> block.dstnodes['B'].data[dgl.NID]
    tensor([3, 2])

    The left hand side would contain all the nodes on the right hand side:
    >>> block.srcnodes['B'].data[dgl.NID]
    tensor([3, 2])

    As well as all the nodes that have connections to the nodes on the right hand side:
    >>> block.srcnodes['A'].data[dgl.NID]
    tensor([2, 1])
    """
    if dst_nodes is None:
        # Find all nodes that appeared as destinations
        dst_nodes = defaultdict(list)
        for etype in g.canonical_etypes:
            _, dst = g.edges(etype=etype)
            dst_nodes[etype[2]].append(dst)
        dst_nodes = {ntype: F.unique(F.cat(values, 0)) for ntype, values in dst_nodes.items()}
    elif not isinstance(dst_nodes, Mapping):
        # dst_nodes is a Tensor, check if the g has only one type.
        if len(g.ntypes) > 1:
            raise ValueError(
                'Graph has more than one node type; please specify a dict for dst_nodes.')
        dst_nodes = {g.ntypes[0]: dst_nodes}

    # dst_nodes is now a dict
    dst_nodes_nd = []
    for ntype in g.ntypes:
        nodes = dst_nodes.get(ntype, None)
        if nodes is not None:
            dst_nodes_nd.append(F.zerocopy_to_dgl_ndarray(nodes))
        else:
            dst_nodes_nd.append(nd.NULL[g._idtype_str])

    new_graph_index, src_nodes_nd, induced_edges_nd = _CAPI_DGLToBlock(
        g._graph, dst_nodes_nd, include_dst_in_src)

    # The new graph duplicates the original node types to SRC and DST sets.
    new_ntypes = ([ntype for ntype in g.ntypes], [ntype for ntype in g.ntypes])
    new_graph = DGLHeteroGraph(new_graph_index, new_ntypes, g.etypes)
    assert new_graph.is_unibipartite  # sanity check

    for i, ntype in enumerate(g.ntypes):
        new_graph.srcnodes[ntype].data[NID] = F.zerocopy_from_dgl_ndarray(src_nodes_nd[i].data)
        if ntype in dst_nodes:
            new_graph.dstnodes[ntype].data[NID] = dst_nodes[ntype]
        else:
            # For empty dst node sets, still create empty mapping arrays.
            new_graph.dstnodes[ntype].data[NID] = F.tensor([], dtype=g.idtype)

    for i, canonical_etype in enumerate(g.canonical_etypes):
        induced_edges = F.zerocopy_from_dgl_ndarray(induced_edges_nd[i].data)
        utype, etype, vtype = canonical_etype
        new_canonical_etype = (utype, etype, vtype)
        new_graph.edges[new_canonical_etype].data[EID] = induced_edges

    return new_graph

def remove_edges(g, edge_ids):
    """Return a new graph with given edge IDs removed.

    The nodes are preserved.

    Parameters
    ----------
    graph : DGLHeteroGraph
        The graph
    edge_ids : Tensor or dict[etypes, Tensor]
        The edge IDs for each edge type.

    Returns
    -------
    DGLHeteroGraph
        The new graph.
        The edge ID mapping from the new graph to the original graph is stored as
        ``dgl.EID`` on edge features.
    """
    if not isinstance(edge_ids, Mapping):
        if len(g.etypes) != 1:
            raise ValueError(
                "Graph has more than one edge type; specify a dict for edge_id instead.")
        edge_ids = {g.canonical_etypes[0]: edge_ids}

    edge_ids_nd = [nd.NULL[g._idtype_str]] * len(g.etypes)
    for key, value in edge_ids.items():
        if value.dtype != g.idtype:
            # if didn't check, this function still works, but returns wrong result
            raise utils.InconsistentDtypeException("Expect edge id tensors({}) to have \
         the same index type as graph({})".format(value.dtype, g.idtype))
        edge_ids_nd[g.get_etype_id(key)] = F.zerocopy_to_dgl_ndarray(value)
    new_graph_index, induced_eids_nd = _CAPI_DGLRemoveEdges(g._graph, edge_ids_nd)

    new_graph = DGLHeteroGraph(new_graph_index, g.ntypes, g.etypes)
    for i, canonical_etype in enumerate(g.canonical_etypes):
        data = induced_eids_nd[i].data
        if len(data) == 0:
            # Empty means that either
            # (1) no edges are removed and edges are not shuffled.
            # (2) all edges are removed.
            # The following statement deals with both cases.
            new_graph.edges[canonical_etype].data[EID] = F.arange(
                0, new_graph.number_of_edges(canonical_etype))
        else:
            new_graph.edges[canonical_etype].data[EID] = F.zerocopy_from_dgl_ndarray(data)

    return new_graph

def in_subgraph(g, nodes):
    """Extract the subgraph containing only the in edges of the given nodes.

    The subgraph keeps the same type schema and the cardinality of the original one.
    Node/edge features are not preserved. The original IDs
    the extracted edges are stored as the `dgl.EID` feature in the returned graph.

    Parameters
    ----------
    g : DGLHeteroGraph
        Full graph structure.
    nodes : tensor or dict
        Node ids to sample neighbors from. The allowed types
        are dictionary of node types to node id tensors, or simply node id tensor if
        the given graph g has only one type of nodes.

    Returns
    -------
    DGLHeteroGraph
        The subgraph.
    """
    if not isinstance(nodes, dict):
        if len(g.ntypes) > 1:
            raise DGLError("Must specify node type when the graph is not homogeneous.")
        nodes = {g.ntypes[0] : nodes}
    nodes_all_types = []
    for ntype in g.ntypes:
        if ntype in nodes:
            nodes_all_types.append(utils.toindex(nodes[ntype], g._idtype_str).todgltensor())
        else:
            nodes_all_types.append(nd.NULL[g._idtype_str])

    subgidx = _CAPI_DGLInSubgraph(g._graph, nodes_all_types)
    induced_edges = subgidx.induced_edges
    ret = DGLHeteroGraph(subgidx.graph, g.ntypes, g.etypes)
    for i, etype in enumerate(ret.canonical_etypes):
        ret.edges[etype].data[EID] = induced_edges[i].tousertensor()
    return ret

def out_subgraph(g, nodes):
    """Extract the subgraph containing only the out edges of the given nodes.

    The subgraph keeps the same type schema and the cardinality of the original one.
    Node/edge features are not preserved. The original IDs
    the extracted edges are stored as the `dgl.EID` feature in the returned graph.

    Parameters
    ----------
    g : DGLHeteroGraph
        Full graph structure.
    nodes : tensor or dict
        Node ids to sample neighbors from. The allowed types
        are dictionary of node types to node id tensors, or simply node id tensor if
        the given graph g has only one type of nodes.

    Returns
    -------
    DGLHeteroGraph
        The subgraph.
    """
    if not isinstance(nodes, dict):
        if len(g.ntypes) > 1:
            raise DGLError("Must specify node type when the graph is not homogeneous.")
        nodes = {g.ntypes[0] : nodes}
    nodes_all_types = []
    for ntype in g.ntypes:
        if ntype in nodes:
            nodes_all_types.append(utils.toindex(nodes[ntype], g._idtype_str).todgltensor())
        else:
            nodes_all_types.append(nd.NULL[g._idtype_str])

    subgidx = _CAPI_DGLOutSubgraph(g._graph, nodes_all_types)
    induced_edges = subgidx.induced_edges
    ret = DGLHeteroGraph(subgidx.graph, g.ntypes, g.etypes)
    for i, etype in enumerate(ret.canonical_etypes):
        ret.edges[etype].data[EID] = induced_edges[i].tousertensor()
    return ret

def to_simple(g, return_counts='count', writeback_mapping=None):
    """Convert a heterogeneous multigraph to a heterogeneous simple graph, coalescing
    duplicate edges into one.

    This function does not preserve node and edge features.

    Parameters
    ----------
    g : DGLHeteroGraph
        The heterogeneous graph
    return_counts : str, optional
        If given, the returned graph would have a column with the same name that stores
        the number of duplicated edges from the original graph.
    writeback_mapping : str, optional
        If given, the mapping from the edge IDs of original graph to those of the returned
        graph would be written into edge feature with this name in the original graph for
        each edge type.

    Returns
    -------
    DGLHeteroGraph
        The new heterogeneous simple graph.

    Examples
    --------
    Consider the following graph
    >>> g = dgl.graph([(0, 1), (1, 3), (2, 2), (1, 3), (1, 4), (1, 4)])
    >>> sg = dgl.to_simple(g, return_counts='weights', writeback_mapping='new_eid')

    The returned graph would have duplicate edges connecting (1, 3) and (1, 4) removed:
    >>> sg.all_edges(form='uv', order='eid')
    (tensor([0, 1, 1, 2]), tensor([1, 3, 4, 2]))

    If ``return_counts`` is set, the returned graph will also return how many edges
    in the original graph are connecting the endpoints of the edges in the new graph:
    >>> sg.edata['weights']
    tensor([1, 2, 2, 1])

    This essentially reads that one edge is connecting (0, 1) in ``g``, whereas 2 edges
    are connecting (1, 3) in ``g``, etc.

    One can also retrieve the mapping from the edges in the original graph to edges in
    the new graph by setting ``writeback_mapping`` and running
    >>> g.edata['new_eid']
    tensor([0, 1, 3, 1, 2, 2])

    This tells us that the first edge in ``g`` is mapped to the first edge in ``sg``, and
    the second and the fourth edge are mapped to the second edge in ``sg``, etc.
    """
    simple_graph_index, counts, edge_maps = _CAPI_DGLToSimpleHetero(g._graph)
    simple_graph = DGLHeteroGraph(simple_graph_index, g.ntypes, g.etypes)
    counts = [F.zerocopy_from_dgl_ndarray(count.data) for count in counts]
    edge_maps = [F.zerocopy_from_dgl_ndarray(edge_map.data) for edge_map in edge_maps]

    if return_counts is not None:
        for count, canonical_etype in zip(counts, g.canonical_etypes):
            simple_graph.edges[canonical_etype].data[return_counts] = count

    if writeback_mapping is not None:
        for edge_map, canonical_etype in zip(edge_maps, g.canonical_etypes):
            g.edges[canonical_etype].data[writeback_mapping] = edge_map

    return simple_graph

def as_heterograph(g, ntype='_U', etype='_E'):
    """Convert a DGLGraph to a DGLHeteroGraph with one node and edge type.

    Node and edge features are preserved. Returns 64 bits graph

    Parameters
    ----------
    g : DGLGraph
        The graph
    ntype : str, optional
        The node type name
    etype : str, optional
        The edge type name

    Returns
    -------
    DGLHeteroGraph
        The heterograph.
    """
    hgi = _CAPI_DGLAsHeteroGraph(g._graph)
    hg = DGLHeteroGraph(hgi, [ntype], [etype])
    hg.ndata.update(g.ndata)
    hg.edata.update(g.edata)
    return hg

def as_immutable_graph(hg):
    """Convert a DGLHeteroGraph with one node and edge type into a DGLGraph.

    Node and edge features are preserved.

    Parameters
    ----------
    g : DGLHeteroGraph
        The heterograph

    Returns
    -------
    DGLGraph
        The graph.
    """
    gidx = _CAPI_DGLAsImmutableGraph(hg._graph)
    g = DGLGraph(gidx)
    g.ndata.update(hg.ndata)
    g.edata.update(hg.edata)
    return g

_init_api("dgl.transform")<|MERGE_RESOLUTION|>--- conflicted
+++ resolved
@@ -93,11 +93,7 @@
     src = F.reshape(src, (-1,))
     adj = sparse.csr_matrix(
         (F.asnumpy(F.zeros_like(dst) + 1), (F.asnumpy(dst), F.asnumpy(src))),
-<<<<<<< HEAD
-        shape=(n_points, n_points))
-=======
         shape=(n_samples * n_points, n_samples * n_points))
->>>>>>> dd8d5289
 
     g = DGLGraph(adj, readonly=True)
     return g
