import dgl
import numpy as np
import torch as th
import torch.nn as nn
import torch.nn.functional as F
import torch.optim as optim
import torch.multiprocessing as mp
from torch.utils.data import DataLoader
import dgl.function as fn
import dgl.nn.pytorch as dglnn
import time
import argparse
from _thread import start_new_thread
from functools import wraps
from dgl.data import RedditDataset
from torch.nn.parallel import DistributedDataParallel
import tqdm
import traceback
import sklearn.linear_model as lm
import sklearn.metrics as skm

from examples.pytorch.graphsage.utils import thread_wrapped_func


class NegativeSampler(object):
    def __init__(self, g, k, neg_share=False):
        self.weights = g.in_degrees().float() ** 0.75
        self.k = k
        self.neg_share = neg_share

    def __call__(self, g, eids):
        src, _ = g.find_edges(eids)
        n = len(src)
        if self.neg_share and n % self.k == 0:
            dst = self.weights.multinomial(n, replacement=True)
            dst = dst.view(-1, 1, self.k).expand(-1, self.k, -1).flatten()
        else:
            dst = self.weights.multinomial(n * self.k, replacement=True)
        src = src.repeat_interleave(self.k)
        return src, dst


def load_subtensor(g, input_nodes, device):
    """
    Copys features and labels of a set of nodes onto GPU.
    """
    batch_inputs = g.ndata['features'][input_nodes].to(device)
    return batch_inputs


class SAGE(nn.Module):
    def __init__(self,
                 in_feats,
                 n_hidden,
                 n_classes,
                 n_layers,
                 activation,
                 dropout):
        super().__init__()
        self.n_layers = n_layers
        self.n_hidden = n_hidden
        self.n_classes = n_classes
        self.layers = nn.ModuleList()
        self.layers.append(dglnn.SAGEConv(in_feats, n_hidden, 'mean'))
        for i in range(1, n_layers - 1):
            self.layers.append(dglnn.SAGEConv(n_hidden, n_hidden, 'mean'))
        self.layers.append(dglnn.SAGEConv(n_hidden, n_classes, 'mean'))
        self.dropout = nn.Dropout(dropout)
        self.activation = activation

    def forward(self, blocks, x):
        h = x
        for l, (layer, block) in enumerate(zip(self.layers, blocks)):
            h = layer(block, h)
            if l != len(self.layers) - 1:
                h = self.activation(h)
                h = self.dropout(h)
        return h

    def inference(self, g, x, batch_size, device):
        """
        Inference with the GraphSAGE model on full neighbors (i.e. without neighbor sampling).
        g : the entire graph.
        x : the input of entire node set.

        The inference code is written in a fashion that it could handle any number of nodes and
        layers.
        """
        # During inference with sampling, multi-layer blocks are very inefficient because
        # lots of computations in the first few layers are repeated.
        # Therefore, we compute the representation of all nodes layer by layer.  The nodes
        # on each layer are of course splitted in batches.
        # TODO: can we standardize this?
        nodes = th.arange(g.number_of_nodes())
        for l, layer in enumerate(self.layers):
            y = th.zeros(g.number_of_nodes(), self.n_hidden if l != len(self.layers) - 1 else self.n_classes)

            sampler = dgl.dataloading.MultiLayerFullNeighborSampler(1)
            dataloader = dgl.dataloading.NodeDataLoader(
                g,
                th.arange(g.number_of_nodes()),
                sampler,
                batch_size=args.batch_size,
                shuffle=True,
                drop_last=False,
                num_workers=args.num_workers)

            for input_nodes, output_nodes, blocks in tqdm.tqdm(dataloader):
                block = blocks[0].to(device)

                h = x[input_nodes].to(device)
                h = layer(block, h)
                if l != len(self.layers) - 1:
                    h = self.activation(h)
                    h = self.dropout(h)

                y[output_nodes] = h.cpu()

            x = y
        return y


class CrossEntropyLoss(nn.Module):
    def forward(self, block_outputs, pos_graph, neg_graph):
        with pos_graph.local_scope():
            pos_graph.ndata['h'] = block_outputs
            pos_graph.apply_edges(fn.u_dot_v('h', 'h', 'score'))
            pos_score = pos_graph.edata['score']
        with neg_graph.local_scope():
            neg_graph.ndata['h'] = block_outputs
            neg_graph.apply_edges(fn.u_dot_v('h', 'h', 'score'))
            neg_score = neg_graph.edata['score']

        score = th.cat([pos_score, neg_score])
        label = th.cat([th.ones_like(pos_score), th.zeros_like(neg_score)]).long()
        loss = F.binary_cross_entropy_with_logits(score, label.float())
        return loss


def compute_acc(emb, labels, train_nids, val_nids, test_nids):
    """
    Compute the accuracy of prediction given the labels.
    """
    emb = emb.cpu().numpy()
    labels = labels.cpu().numpy()
    train_nids = train_nids.cpu().numpy()
    train_labels = labels[train_nids]
    val_nids = val_nids.cpu().numpy()
    val_labels = labels[val_nids]
    test_nids = test_nids.cpu().numpy()
    test_labels = labels[test_nids]

    emb = (emb - emb.mean(0, keepdims=True)) / emb.std(0, keepdims=True)

    lr = lm.LogisticRegression(multi_class='multinomial', max_iter=10000)
    lr.fit(emb[train_nids], train_labels)

    pred = lr.predict(emb)
    f1_micro_eval = skm.f1_score(val_labels, pred[val_nids], average='micro')
    f1_micro_test = skm.f1_score(test_labels, pred[test_nids], average='micro')
    return f1_micro_eval, f1_micro_test


def evaluate(model, g, inputs, labels, train_nids, val_nids, test_nids, batch_size, device):
    """
    Evaluate the model on the validation set specified by ``val_mask``.
    g : The entire graph.
    inputs : The features of all the nodes.
    labels : The labels of all the nodes.
    val_mask : A 0-1 mask indicating which nodes do we actually compute the accuracy for.
    batch_size : Number of nodes to compute at the same time.
    device : The GPU device to evaluate on.
    """
    model.eval()
    with th.no_grad():
        # single gpu
        if isinstance(model, SAGE):
            pred = model.inference(g, inputs, batch_size, device)
        # multi gpu
        else:
            pred = model.module.inference(g, inputs, batch_size, device)
    model.train()
    return compute_acc(pred, labels, train_nids, val_nids, test_nids)


#### Entry point
def run(proc_id, n_gpus, args, devices, data):
    # Unpack data
    device = devices[proc_id]
    if n_gpus > 1:
        dist_init_method = 'tcp://{master_ip}:{master_port}'.format(
            master_ip='127.0.0.1', master_port='12345')
        world_size = n_gpus
        th.distributed.init_process_group(backend="nccl",
                                          init_method=dist_init_method,
                                          world_size=world_size,
                                          rank=proc_id)
    train_mask, val_mask, test_mask, in_feats, labels, n_classes, g = data

    train_nid = th.LongTensor(np.nonzero(train_mask)).squeeze()
    val_nid = th.LongTensor(np.nonzero(val_mask)).squeeze()
    test_nid = th.LongTensor(np.nonzero(test_mask)).squeeze()

    # train_nid = th.LongTensor(np.nonzero(train_mask)[0])
    # val_nid = th.LongTensor(np.nonzero(val_mask)[0])
    # test_nid = th.LongTensor(np.nonzero(test_mask)[0])

    # Create PyTorch DataLoader for constructing blocks
    n_edges = g.number_of_edges()
    train_seeds = np.arange(n_edges)
    if n_gpus > 0:
        num_per_gpu = (train_seeds.shape[0] + n_gpus - 1) // n_gpus
        train_seeds = train_seeds[proc_id * num_per_gpu:
                                  (proc_id + 1) * num_per_gpu \
                                      if (proc_id + 1) * num_per_gpu < train_seeds.shape[0]
                                  else train_seeds.shape[0]]

    # Create sampler
    sampler = dgl.dataloading.MultiLayerNeighborSampler(
        [int(fanout) for fanout in args.fan_out.split(',')])
    dataloader = dgl.dataloading.EdgeDataLoader(
        g, train_seeds, sampler, exclude='reverse_id',
        # For each edge with ID e in Reddit dataset, the reverse edge is e ± |E|/2.
        reverse_eids=th.cat([
            th.arange(n_edges // 2, n_edges),
            th.arange(0, n_edges // 2)]),
        negative_sampler=NegativeSampler(g, args.num_negs),
        batch_size=args.batch_size,
        shuffle=True,
        drop_last=False,
        pin_memory=True,
        num_workers=args.num_workers)

    # Define model and optimizer
    model = SAGE(in_feats, args.num_hidden, args.num_hidden, args.num_layers, F.relu, args.dropout)
    model = model.to(device)
    if n_gpus > 1:
        model = DistributedDataParallel(model, device_ids=[device], output_device=device)
    loss_fcn = CrossEntropyLoss()
    loss_fcn = loss_fcn.to(device)
    optimizer = optim.Adam(model.parameters(), lr=args.lr)

    # Training loop
    avg = 0
    iter_pos = []
    iter_neg = []
    iter_d = []
    iter_t = []
    best_eval_acc = 0
    best_test_acc = 0
    for epoch in range(args.num_epochs):
        tic = time.time()

        # Loop over the dataloader to sample the computation dependency graph as a list of
        # blocks.

        tic_step = time.time()
        for step, (input_nodes, pos_graph, neg_graph, blocks) in enumerate(dataloader):
            batch_inputs = load_subtensor(g, input_nodes, device)
            d_step = time.time()

            pos_graph = pos_graph.to(device)
            neg_graph = neg_graph.to(device)
            blocks = [block.int().to(device) for block in blocks]
            # Compute loss and prediction
            batch_pred = model(blocks, batch_inputs)
            loss = loss_fcn(batch_pred, pos_graph, neg_graph)
            optimizer.zero_grad()
            loss.backward()
            optimizer.step()

            t = time.time()
            pos_edges = pos_graph.number_of_edges()
            neg_edges = neg_graph.number_of_edges()
            iter_pos.append(pos_edges / (t - tic_step))
            iter_neg.append(neg_edges / (t - tic_step))
            iter_d.append(d_step - tic_step)
            iter_t.append(t - d_step)
            if step % args.log_every == 0:
                gpu_mem_alloc = th.cuda.max_memory_allocated() / 1000000 if th.cuda.is_available() else 0
<<<<<<< HEAD
                print(
                    '[{}]Epoch {:05d} | Step {:05d} | Loss {:.4f} | Speed (samples/sec) {:.4f}|{:.4f} | Load {:.4f}| train {:.4f} | GPU {:.1f} MiB'.format(
                        proc_id, epoch, step, loss.item(), np.mean(iter_pos[3:]), np.mean(iter_neg[3:]),
                        np.mean(iter_d[3:]), np.mean(iter_t[3:]), gpu_mem_alloc))
=======
                print('[{}]Epoch {:05d} | Step {:05d} | Loss {:.4f} | Speed (samples/sec) {:.4f}|{:.4f} | Load {:.4f}| train {:.4f} | GPU {:.1f} MB'.format(
                    proc_id, epoch, step, loss.item(), np.mean(iter_pos[3:]), np.mean(iter_neg[3:]), np.mean(iter_d[3:]), np.mean(iter_t[3:]), gpu_mem_alloc))
>>>>>>> f673fc25
            tic_step = time.time()

            if step % args.eval_every == 0 and proc_id == 0:
                eval_acc, test_acc = evaluate(model, g, g.ndata['features'], labels, train_nid, val_nid, test_nid,
                                              args.batch_size, device)
                print('Eval Acc {:.4f} Test Acc {:.4f}'.format(eval_acc, test_acc))
                if eval_acc > best_eval_acc:
                    best_eval_acc = eval_acc
                if test_acc > best_test_acc:
                    best_test_acc = test_acc
                print('Best Eval Acc {:.4f} Test Acc {:.4f}'.format(best_eval_acc, best_test_acc))
        if n_gpus > 1:
            th.distributed.barrier()
    print('Avg epoch time: {}'.format(avg / (epoch - 4)))


def main(args, devices):
    # load reddit data
    from examples.pytorch.graphsage.extdata import ExtDataset

    # data = RedditDataset(self_loop=True)
    data = ExtDataset(data_name='ext_data')
    n_classes = data.num_classes
    g = data[0]
    features = g.ndata['feat']
    in_feats = features.shape[1]
    labels = g.ndata['label']
    train_mask = g.ndata['train_mask']
    val_mask = g.ndata['val_mask']
    test_mask = g.ndata['test_mask']
    g.ndata['features'] = features

    # Create csr/coo/csc formats before launching training processes with multi-gpu.
    # This avoids creating certain formats in each sub-process, which saves momory and CPU.
    g.create_formats_()
    # Pack data
    data = train_mask, val_mask, test_mask, in_feats, labels, n_classes, g

    n_gpus = len(devices)
    if devices[0] == -1:
        run(0, 0, args, ['cpu'], data)
    elif n_gpus == 1:
        run(0, n_gpus, args, devices, data)
    else:
        procs = []
        for proc_id in range(n_gpus):
            p = mp.Process(target=thread_wrapped_func(run),
                           args=(proc_id, n_gpus, args, devices, data))
            p.start()
            procs.append(p)
        for p in procs:
            p.join()


if __name__ == '__main__':
    argparser = argparse.ArgumentParser("multi-gpu training")
    argparser.add_argument("--gpu", type=str, default='0',
                           help="GPU, can be a list of gpus for multi-gpu trianing, e.g., 0,1,2,3; -1 for CPU")
    argparser.add_argument('--num-epochs', type=int, default=2000)
    argparser.add_argument('--num-hidden', type=int, default=16)
    argparser.add_argument('--num-layers', type=int, default=2)
    argparser.add_argument('--num-negs', type=int, default=1)
    argparser.add_argument('--neg-share', default=False, action='store_true',
                           help="sharing neg nodes for positive nodes")
    argparser.add_argument('--fan-out', type=str, default='10,25')
    argparser.add_argument('--batch-size', type=int, default=10000)
    argparser.add_argument('--log-every', type=int, default=20)
    argparser.add_argument('--eval-every', type=int, default=1000)
    argparser.add_argument('--lr', type=float, default=0.003)
    argparser.add_argument('--dropout', type=float, default=0.5)
    argparser.add_argument('--num-workers', type=int, default=0,
                           help="Number of sampling processes. Use 0 for no extra process.")
    args = argparser.parse_args()

    devices = list(map(int, args.gpu.split(',')))

    main(args, devices)<|MERGE_RESOLUTION|>--- conflicted
+++ resolved
@@ -278,15 +278,8 @@
             iter_t.append(t - d_step)
             if step % args.log_every == 0:
                 gpu_mem_alloc = th.cuda.max_memory_allocated() / 1000000 if th.cuda.is_available() else 0
-<<<<<<< HEAD
-                print(
-                    '[{}]Epoch {:05d} | Step {:05d} | Loss {:.4f} | Speed (samples/sec) {:.4f}|{:.4f} | Load {:.4f}| train {:.4f} | GPU {:.1f} MiB'.format(
-                        proc_id, epoch, step, loss.item(), np.mean(iter_pos[3:]), np.mean(iter_neg[3:]),
-                        np.mean(iter_d[3:]), np.mean(iter_t[3:]), gpu_mem_alloc))
-=======
                 print('[{}]Epoch {:05d} | Step {:05d} | Loss {:.4f} | Speed (samples/sec) {:.4f}|{:.4f} | Load {:.4f}| train {:.4f} | GPU {:.1f} MB'.format(
                     proc_id, epoch, step, loss.item(), np.mean(iter_pos[3:]), np.mean(iter_neg[3:]), np.mean(iter_d[3:]), np.mean(iter_t[3:]), gpu_mem_alloc))
->>>>>>> f673fc25
             tic_step = time.time()
 
             if step % args.eval_every == 0 and proc_id == 0:
